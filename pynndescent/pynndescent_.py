--- conflicted
+++ resolved
@@ -39,25 +39,13 @@
 FLOAT32_EPS = np.finfo(np.float32).eps
 
 @numba.njit(fastmath=True)
-def init_from_random(
-    n_random_starts, data, query_points, heap, dist, dist_args, rng_state
-):
+def init_from_random(n_neighbors, data, query_points, heap, dist, dist_args, rng_state):
     for i in range(query_points.shape[0]):
-<<<<<<< HEAD
-        # indices = rejection_sample(n_neighbors, data.shape[0], rng_state)
-        for j in range(n_random_starts):
-            # if indices[j] < 0:
-            #     continue
-            idx = np.abs(tau_rand_int(rng_state)) % data.shape[0]
-            d = dist(data[idx], query_points[i], *dist_args)
-            heap_push(heap, i, d, idx, 1)
-=======
         if heap[0, i, 0] == -1:
             for j in range(n_neighbors):
                 idx = np.abs(tau_rand_int(rng_state)) % data.shape[0]
                 d = dist(data[idx], query_points[i], *dist_args)
                 heap_push(heap, i, d, idx, 1)
->>>>>>> 77d1a22c
     return
 
 
@@ -82,23 +70,9 @@
 
 
 def initialise_search(
-    forest,
-    n_search_trees,
-    n_random_starts,
-    data,
-    query_points,
-    n_neighbors,
-    dist,
-    dist_args,
-    rng_state,
+    forest, n_search_trees, data, query_points, n_neighbors, dist, dist_args, rng_state
 ):
     results = make_heap(query_points.shape[0], n_neighbors)
-<<<<<<< HEAD
-    init_from_random(
-        n_random_starts, data, query_points, results, dist, dist_args, rng_state
-    )
-=======
->>>>>>> 77d1a22c
     if forest is not None:
         for i in range(n_search_trees):
             tree = forest[i]
@@ -117,18 +91,11 @@
     data, indptr, indices, initialization, query_points, epsilon, dist,
         dist_args
 ):
-    # tried = np.zeros(data.shape[0], dtype=np.uint8)
+    tried = np.zeros(data.shape[0], dtype=np.uint8)
 
     for i in range(query_points.shape[0]):
 
-<<<<<<< HEAD
-        tried = set(initialization[0, i].astype(np.int64))
-        # n_dist_comps = 0
-        # n_candidates = 0
-        # tried[:] = 0
-=======
         tried[:] = 0
->>>>>>> 77d1a22c
         seed_set = [(np.inf, -1)]
         distance_bound = (1.0 + epsilon) * initialization[1, i, 0]
         current_query = query_points[i]
@@ -137,54 +104,17 @@
             heapq.heappush(
                 seed_set, (initialization[1, i, j], int(initialization[0, i, j]))
             )
-            # tried[int(initialization[0, i, j])] = 1
-
-<<<<<<< HEAD
-        # Find smallest flagged vertex
-        # vertex = smallest_flagged(initialization, i)
-        d_vertex, vertex = heapq.heappop(seed_set)
-
-        while vertex >= 0 and d_vertex < initialization[1, i, 0]:
-=======
+            tried[int(initialization[0, i, j])] = 1
+
         # Find smallest seed point
         d_vertex, vertex = heapq.heappop(seed_set)
 
         while d_vertex < distance_bound:
->>>>>>> 77d1a22c
 
             for j in range(indptr[vertex], indptr[vertex + 1]):
 
                 candidate = indices[j]
 
-<<<<<<< HEAD
-                # n_candidates += 1
-
-                if candidate not in tried:
-                    # if tried[candidate] == 0:
-                    # n_dist_comps += 1
-                    d = dist(data[candidate], query_points[i], *dist_args)
-                    if d <= initialization[1, i, 0]:
-                        unchecked_heap_push(initialization, i, d, candidate, 1)
-                        heapq.heappush(seed_set, (d, candidate))
-
-                        # If we are better than the current seed, make this
-                        # the new seed and start back again
-                        # if d < d_vertex:
-                        #     if d_vertex < initialization[1, i, 0]:
-                        #         heapq.heappush(seed_set, (d_vertex, vertex))
-                        #     tried[candidate] = 1
-                        #     break
-
-                    tried.add(candidate)
-                    # tried[candidate] = 1
-
-            # Find smallest flagged vertex
-            # vertex = smallest_flagged(initialization, i)
-            d_vertex, vertex = heapq.heappop(seed_set)
-
-        # print("Seed heap size: ", len(seed_set), "; dist comps: ", n_dist_comps,
-        #       "; candidates: ", n_candidates)
-=======
                 if tried[candidate] == 0:
 
                     tried[candidate] = 1
@@ -198,7 +128,6 @@
 
             distance_bound = (1.0 + epsilon) * initialization[1, i, 0]
             d_vertex, vertex = heapq.heappop(seed_set)
->>>>>>> 77d1a22c
 
     return initialization
 
@@ -983,7 +912,6 @@
             init = initialise_search(
                 self._rp_forest,
                 n_search_trees,
-                int(k * queue_size),
                 self._raw_data,
                 query_data,
                 int(k * queue_size),
